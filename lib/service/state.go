--- conflicted
+++ resolved
@@ -90,11 +90,7 @@
 
 	component, ok := event.Payload.(string)
 	if !ok {
-<<<<<<< HEAD
-		f.process.log.Errorf("event broadcasted without component name, this is a bug!")
-=======
 		f.process.log.Errorf("%v broadcasted without component name, this is a bug!", event.Name)
->>>>>>> 16bf4165
 		return
 	}
 	s, ok := f.states[component]
